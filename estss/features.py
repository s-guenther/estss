--- conflicted
+++ resolved
@@ -66,21 +66,15 @@
     df_ts : pandas.dataframe
         mxn pandas time series dataframe, m being the number of time steps,
         n being the number of time series
-<<<<<<< HEAD
-=======
     workers : int, default: 8
         How many workers to use for multiprocessing
->>>>>>> 7136da36
     show_warnings : str, default: 'ignore'
         flag thats passed to  warnings.simplefilter within the warnings
         context manager
     show_progress : bool, default: False
         flag thats passed to some individual toolboxes that handle if
         progress bars or messages are printed
-<<<<<<< HEAD
-=======
-
->>>>>>> 7136da36
+
 
     Returns
     -------
